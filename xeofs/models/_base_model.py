--- conflicted
+++ resolved
@@ -1,50 +1,24 @@
 import warnings
 from abc import ABC, abstractmethod
 from datetime import datetime
-from typing import (
-    Any,
-<<<<<<< HEAD
-=======
-    Dict,
-    Hashable,
-    List,
->>>>>>> be6664d0
-    Literal,
-    Optional,
-    Sequence,
-)
+from typing import Any, Literal
 
 import dask.base
 import xarray as xr
 from dask.diagnostics.progress import ProgressBar
 from typing_extensions import Self
 
-<<<<<<< HEAD
 from .._version import __version__
 from ..utils.data_types import DataArray
-=======
-try:
-    from xarray.core.datatree import DataTree
-except ImportError:
-    from datatree import DataTree
-
-from .._version import __version__
-from ..data_container import DataContainer
-from ..preprocessing.preprocessor import Preprocessor
-from ..utils.data_types import Data, DataArray, DataObject
->>>>>>> be6664d0
 from ..utils.io import insert_placeholders, open_model_tree, write_model_tree
 from ..utils.xarray_utils import (
     data_is_dask,
 )
-<<<<<<< HEAD
 
 try:
     from xarray.core.datatree import DataTree  # type: ignore
 except ImportError:
     from datatree import DataTree
-=======
->>>>>>> be6664d0
 
 # Ignore warnings from numpy casting with additional coordinates
 warnings.filterwarnings("ignore", message=r"^invalid value encountered in cast*")
@@ -58,34 +32,7 @@
 
     Provides basic functionality for lazy model evaluation, serialization, deserialization and saving/loading models.
 
-<<<<<<< HEAD
     """
-=======
-    def __init__(
-        self,
-        n_modes=10,
-        center=True,
-        standardize=False,
-        use_coslat=False,
-        check_nans=True,
-        sample_name="sample",
-        feature_name="feature",
-        compute=True,
-        verbose=False,
-        random_state=None,
-        solver="auto",
-        solver_kwargs={},
-    ):
-        if verbose:
-            warnings.warn(
-                "The 'verbose' parameter is deprecated and will be removed in a future release.",
-                category=DeprecationWarning,
-                stacklevel=3,
-            )
-        self.n_modes = n_modes
-        self.sample_name = sample_name
-        self.feature_name = feature_name
->>>>>>> be6664d0
 
     def __init__(self):
         # Define model parameters
