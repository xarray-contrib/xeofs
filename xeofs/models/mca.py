--- conflicted
+++ resolved
@@ -1,27 +1,10 @@
 import warnings
-<<<<<<< HEAD
 from typing import Sequence
 
 import numpy as np
 
 from ..utils.data_types import DataArray
-from .cpcca import CPCCA, ComplexCPCCA
-=======
-from typing import Dict, Optional, Sequence, Tuple
-
-import numpy as np
-import xarray as xr
-from typing_extensions import Self
-
-from ..utils.data_types import DataArray, DataObject
-from ..utils.dimension_renamer import DimensionRenamer
-from ..utils.hilbert_transform import hilbert_transform
-from ..utils.sanity_checks import assert_not_complex
-from ..utils.statistics import pearson_correlation
-from ..utils.xarray_utils import argsort_dask
-from ._base_cross_model import _BaseCrossModel
-from .decomposer import Decomposer
->>>>>>> be6664d0
+from .cpcca import CPCCA, HilbertCPCCA
 
 
 class MCA(CPCCA):
@@ -237,10 +220,10 @@
         return pseudo_tot_cov
 
 
-class ComplexMCA(ComplexCPCCA, MCA):
-    """Complex MCA.
-
-    Complex MCA [1]_ (aka Analytical SVD or Hilbert MCA),  extends MCA by
+class HilbertMCA(HilbertCPCCA, MCA):
+    """Hilbert MCA.
+
+    Hilbert MCA [1]_ (aka Analytical SVD),  extends MCA by
     examining amplitude-phase relationships. It augments the input data with its
     Hilbert transform, creating a complex-valued field.
 
@@ -252,22 +235,12 @@
 
         :math:`q_x^H q_x = 1, \\quad q_y^H q_y = 1`
 
-<<<<<<< HEAD
     where :math:`H` denotes the conjugate transpose and :math:`X` and :math:`Y`
     are the augmented data matrices.
 
     An optional padding with exponentially decaying values can be applied prior
     to the Hilbert transform in order to mitigate the impact of spectral
     leakage.
-=======
-class HilbertMCA(MCA):
-    """Hilbert MCA.
-
-    Hilbert MCA, also referred to as Analytical SVD (ASVD) by Elipot et al. (2017) [1]_,
-    enhances traditional MCA by accommodating both amplitude and phase information.
-    It achieves this by utilizing the Hilbert transform to preprocess the data,
-    thus allowing for a more comprehensive analysis in the subsequent MCA computation.
->>>>>>> be6664d0
 
 
     Parameters
@@ -313,25 +286,8 @@
         Name for the new feature dimension.
     solver : {"auto", "full", "randomized"}
         Solver to use for the SVD computation.
-<<<<<<< HEAD
     solver_kwargs : dict, default={}
         Additional keyword arguments passed to the SVD solver function.
-=======
-    random_state: int, optional
-        Random state for randomized SVD solver.
-    solver_kwargs: dict, default={}
-        Additional keyword arguments passed to the SVD solver.
-
-    Notes
-    -----
-    Hilbert MCA extends MCA to complex-valued data that contain both magnitude and phase information.
-    The Hilbert transform is used to transform real-valued data to complex-valued data, from which both
-    amplitude and phase can be extracted.
-
-    Similar to MCA, Hilbert MCA is used in climate science to identify coupled patterns of variability
-    between two different climate variables. But unlike MCA, Hilbert MCA can identify coupled patterns
-    that involve phase shifts.
->>>>>>> be6664d0
 
     References
     ----------
@@ -341,14 +297,12 @@
         Climate 30, 2029–2054 (2017).
 
 
-<<<<<<< HEAD
-=======
+
     Examples
     --------
-    >>> model = HilbertMCA(n_modes=5, standardize=True)
+    >>> model = HilbertMCA(n_modes=5)
     >>> model.fit(data1, data2)
 
->>>>>>> be6664d0
     """
 
     def __init__(
@@ -385,263 +339,7 @@
             solver=solver,
             random_state=random_state,
             solver_kwargs=solver_kwargs,
-<<<<<<< HEAD
             padding=padding,
             decay_factor=decay_factor,
         )
-        self.attrs.update({"model": "Complex MCA"})
-=======
-            **kwargs,
-        )
-        self.attrs.update({"model": "Hilbert MCA"})
-        self._params.update({"padding": padding, "decay_factor": decay_factor})
-
-    def _fit_algorithm(self, data1: DataArray, data2: DataArray) -> Self:
-        assert_not_complex(data1)
-        assert_not_complex(data2)
-
-        sample_name = self.sample_name
-        feature_name = self.feature_name
-
-        # Settings for Hilbert transform
-        hilbert_kwargs = {
-            "padding": self._params["padding"],
-            "decay_factor": self._params["decay_factor"],
-        }
-
-        # Initialize the SVD decomposer
-        decomposer = Decomposer(**self._decomposer_kwargs)
-
-        # Perform SVD on PCA-reduced data
-        if (self.pca1 is not None) and (self.pca2 is not None):
-            # Fit the PCA models
-            self.pca1.fit(data1, sample_name)
-            self.pca2.fit(data2, sample_name)
-            # Get the PCA scores
-            pca_scores1 = self.pca1.data["scores"] * self.pca1.singular_values()
-            pca_scores2 = self.pca2.data["scores"] * self.pca2.singular_values()
-            # Apply hilbert transform
-            pca_scores1 = hilbert_transform(
-                pca_scores1, dims=(sample_name, "mode"), **hilbert_kwargs
-            )
-            pca_scores2 = hilbert_transform(
-                pca_scores2, dims=(sample_name, "mode"), **hilbert_kwargs
-            )
-            # Compute the cross-covariance matrix of the PCA scores
-            pca_scores1 = pca_scores1.rename({"mode": "feature_temp1"})
-            pca_scores2 = pca_scores2.rename({"mode": "feature_temp2"})
-            cov_matrix = self._compute_cross_covariance_matrix(pca_scores1, pca_scores2)
-
-            # Perform the SVD
-            decomposer.fit(cov_matrix, dims=("feature_temp1", "feature_temp2"))
-            V1 = decomposer.U_  # left singular vectors (feature_temp1 x mode)
-            V2 = decomposer.V_  # right singular vectors (feature_temp2 x mode)
-
-            # left and right PCA eigenvectors (feature_name x mode)
-            V1pre = self.pca1.data["components"]
-            V2pre = self.pca2.data["components"]
-
-            # Compute the singular vectors
-            V1pre = V1pre.rename({"mode": "feature_temp1"})
-            V2pre = V2pre.rename({"mode": "feature_temp2"})
-            singular_vectors1 = xr.dot(V1pre, V1, dims="feature_temp1")
-            singular_vectors2 = xr.dot(V2pre, V2, dims="feature_temp2")
-
-        # Perform SVD directly on data
-        else:
-            # Perform Hilbert transform
-            data1 = hilbert_transform(
-                data1, dims=(sample_name, feature_name), **hilbert_kwargs
-            )
-            data2 = hilbert_transform(
-                data2, dims=(sample_name, feature_name), **hilbert_kwargs
-            )
-            # Rename feature and associated dimensions of data objects to avoid index conflicts
-            dim_renamer1 = DimensionRenamer(feature_name, "1")
-            dim_renamer2 = DimensionRenamer(feature_name, "2")
-            data1_temp = dim_renamer1.fit_transform(data1)
-            data2_temp = dim_renamer2.fit_transform(data2)
-            # Compute the cross-covariance matrix
-            cov_matrix = self._compute_cross_covariance_matrix(data1_temp, data2_temp)
-
-            # Perform the SVD
-            decomposer.fit(cov_matrix, dims=("feature1", "feature2"))
-            singular_vectors1 = decomposer.U_
-            singular_vectors2 = decomposer.V_
-
-            # Rename the singular vectors
-            singular_vectors1 = dim_renamer1.inverse_transform(singular_vectors1)
-            singular_vectors2 = dim_renamer2.inverse_transform(singular_vectors2)
-
-        # Store the results
-        singular_values = decomposer.s_
-
-        # Compute total squared variance
-        squared_covariance = singular_values**2
-        total_squared_covariance = (abs(cov_matrix) ** 2).sum()
-
-        norm1 = np.sqrt(singular_values)
-        norm2 = np.sqrt(singular_values)
-
-        # Index of the sorted squared covariance
-        idx_sorted_modes = argsort_dask(squared_covariance, "mode")[::-1]
-        idx_sorted_modes.coords.update(squared_covariance.coords)
-
-        # Project the data onto the singular vectors
-        scores1 = xr.dot(data1, singular_vectors1) / norm1
-        scores2 = xr.dot(data2, singular_vectors2) / norm2
-
-        self.data.add(name="input_data1", data=data1, allow_compute=False)
-        self.data.add(name="input_data2", data=data2, allow_compute=False)
-        self.data.add(name="components1", data=singular_vectors1)
-        self.data.add(name="components2", data=singular_vectors2)
-        self.data.add(name="scores1", data=scores1)
-        self.data.add(name="scores2", data=scores2)
-        self.data.add(name="squared_covariance", data=squared_covariance)
-        self.data.add(name="total_squared_covariance", data=total_squared_covariance)
-        self.data.add(name="idx_modes_sorted", data=idx_sorted_modes)
-        self.data.add(name="norm1", data=norm1)
-        self.data.add(name="norm2", data=norm2)
-
-        # Assign analysis relevant meta data
-        self.data.set_attrs(self.attrs)
-        return self
-
-    def components_amplitude(self) -> Tuple[DataObject, DataObject]:
-        """Compute the amplitude of the components.
-
-        The amplitude of the components are defined as
-
-        .. math::
-            A_ij = |C_ij|
-
-        where :math:`C_{ij}` is the :math:`i`-th entry of the :math:`j`-th component and
-        :math:`|\\cdot|` denotes the absolute value.
-
-        Returns
-        -------
-        DataObject
-            Amplitude of the left components.
-        DataObject
-            Amplitude of the left components.
-
-        """
-        comps1 = abs(self.data["components1"])
-        comps1.name = "left_components_amplitude"
-
-        comps2 = abs(self.data["components2"])
-        comps2.name = "right_components_amplitude"
-
-        comps1 = self.preprocessor1.inverse_transform_components(comps1)
-        comps2 = self.preprocessor2.inverse_transform_components(comps2)
-
-        return (comps1, comps2)
-
-    def components_phase(self) -> Tuple[DataObject, DataObject]:
-        """Compute the phase of the components.
-
-        The phase of the components are defined as
-
-        .. math::
-            \\phi_{ij} = \\arg(C_{ij})
-
-        where :math:`C_{ij}` is the :math:`i`-th entry of the :math:`j`-th component and
-        :math:`\\arg(\\cdot)` denotes the argument of a complex number.
-
-        Returns
-        -------
-        DataObject
-            Phase of the left components.
-        DataObject
-            Phase of the right components.
-
-        """
-        comps1 = xr.apply_ufunc(np.angle, self.data["components1"], keep_attrs=True)
-        comps1.name = "left_components_phase"
-
-        comps2 = xr.apply_ufunc(np.angle, self.data["components2"], keep_attrs=True)
-        comps2.name = "right_components_phase"
-
-        comps1 = self.preprocessor1.inverse_transform_components(comps1)
-        comps2 = self.preprocessor2.inverse_transform_components(comps2)
-
-        return (comps1, comps2)
-
-    def scores_amplitude(self) -> Tuple[DataArray, DataArray]:
-        """Compute the amplitude of the scores.
-
-        The amplitude of the scores are defined as
-
-        .. math::
-            A_ij = |S_ij|
-
-        where :math:`S_{ij}` is the :math:`i`-th entry of the :math:`j`-th score and
-        :math:`|\\cdot|` denotes the absolute value.
-
-        Returns
-        -------
-        DataArray
-            Amplitude of the left scores.
-        DataArray
-            Amplitude of the right scores.
-
-        """
-        scores1 = abs(self.data["scores1"])
-        scores2 = abs(self.data["scores2"])
-
-        scores1.name = "left_scores_amplitude"
-        scores2.name = "right_scores_amplitude"
-
-        scores1 = self.preprocessor1.inverse_transform_scores(scores1)
-        scores2 = self.preprocessor2.inverse_transform_scores(scores2)
-        return (scores1, scores2)
-
-    def scores_phase(self) -> Tuple[DataArray, DataArray]:
-        """Compute the phase of the scores.
-
-        The phase of the scores are defined as
-
-        .. math::
-            \\phi_{ij} = \\arg(S_{ij})
-
-        where :math:`S_{ij}` is the :math:`i`-th entry of the :math:`j`-th score and
-        :math:`\\arg(\\cdot)` denotes the argument of a complex number.
-
-        Returns
-        -------
-        DataArray
-            Phase of the left scores.
-        DataArray
-            Phase of the right scores.
-
-        """
-        scores1 = xr.apply_ufunc(np.angle, self.data["scores1"], keep_attrs=True)
-        scores2 = xr.apply_ufunc(np.angle, self.data["scores2"], keep_attrs=True)
-
-        scores1.name = "left_scores_phase"
-        scores2.name = "right_scores_phase"
-
-        scores1 = self.preprocessor1.inverse_transform_scores(scores1)
-        scores2 = self.preprocessor2.inverse_transform_scores(scores2)
-
-        return (scores1, scores2)
-
-    def transform(self, data1: DataObject, data2: DataObject):
-        raise NotImplementedError("Hilbert MCA does not support transform method.")
-
-    def _inverse_transform_algorithm(self, scores1: DataArray, scores2: DataArray):
-        data1, data2 = super()._inverse_transform_algorithm(scores1, scores2)
-
-        # Enforce real output
-        return data1.real, data2.real
-
-    def homogeneous_patterns(self, correction=None, alpha=0.05):
-        raise NotImplementedError(
-            "Hilbert MCA does not support homogeneous_patterns method."
-        )
-
-    def heterogeneous_patterns(self, correction=None, alpha=0.05):
-        raise NotImplementedError(
-            "Hilbert MCA does not support heterogeneous_patterns method."
-        )
->>>>>>> be6664d0
+        self.attrs.update({"model": "Hilbert MCA"})