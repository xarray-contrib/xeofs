--- conflicted
+++ resolved
@@ -4,21 +4,6 @@
 from xeofs.models import (
     EOF,
     MCA,
-<<<<<<< HEAD
-    ComplexEOF,
-    ComplexEOFRotator,
-    ComplexMCA,
-    ComplexMCARotator,
-    EOFRotator,
-    MCARotator,
-)
-
-
-def is_diagonal(matrix, tol=1e-10):
-    # Check if all off-diagonal elements are close to zero within the specified tolerance
-    off_diagonal_elements = matrix - np.diag(np.diag(matrix))
-    return np.all(np.abs(off_diagonal_elements) < tol)
-=======
     EOFRotator,
     HilbertEOF,
     HilbertEOFRotator,
@@ -26,7 +11,12 @@
     HilbertMCARotator,
     MCARotator,
 )
->>>>>>> be6664d0
+
+
+def is_diagonal(matrix, tol=1e-10):
+    # Check if all off-diagonal elements are close to zero within the specified tolerance
+    off_diagonal_elements = matrix - np.diag(np.diag(matrix))
+    return np.all(np.abs(off_diagonal_elements) < tol)
 
 
 # Orthogonality
@@ -303,11 +293,7 @@
     """Scores are unitary"""
     data1 = mock_data_array.copy()
     data2 = data1.copy() ** 2
-<<<<<<< HEAD
-    model = ComplexMCA(n_modes=5, standardize=True, use_coslat=use_coslat)
-=======
-    model = HilbertMCA(n_modes=10, standardize=True, use_coslat=use_coslat)
->>>>>>> be6664d0
+    model = HilbertMCA(n_modes=6, standardize=True, use_coslat=use_coslat)
     model.fit(data1, data2, dim=dim)
     U1 = model.data["scores1"].values
     U2 = model.data["scores2"].values
@@ -412,17 +398,11 @@
     """Components are NOT orthogonal"""
     data1 = mock_data_array.copy()
     data2 = data1.copy() ** 2
-<<<<<<< HEAD
-    model = ComplexMCA(
+    model = HilbertMCA(
         n_modes=19, standardize=True, use_coslat=use_coslat, use_pca=False
     )
     model.fit(data1, data2, dim=dim)
-    rot = ComplexMCARotator(n_modes=5, power=power)
-=======
-    model = HilbertMCA(n_modes=19, standardize=True, use_coslat=use_coslat)
-    model.fit(data1, data2, dim=dim)
-    rot = HilbertMCARotator(n_modes=5, power=power, squared_loadings=squared_loadings)
->>>>>>> be6664d0
+    rot = HilbertMCARotator(n_modes=5, power=power)
     rot.fit(model)
     V1 = rot.data["components1"].values
     V2 = rot.data["components2"].values
@@ -454,17 +434,11 @@
     """Components are orthogonal only for Varimax rotation"""
     data1 = mock_data_array.copy()
     data2 = data1.copy() ** 2
-<<<<<<< HEAD
-    model = ComplexMCA(
+    model = HilbertMCA(
         n_modes=5, standardize=True, use_coslat=use_coslat, use_pca=False
     )
     model.fit(data1, data2, dim=dim)
-    rot = ComplexMCARotator(n_modes=5, power=power)
-=======
-    model = HilbertMCA(n_modes=5, standardize=True, use_coslat=use_coslat)
-    model.fit(data1, data2, dim=dim)
-    rot = HilbertMCARotator(n_modes=5, power=power, squared_loadings=squared_loadings)
->>>>>>> be6664d0
+    rot = HilbertMCARotator(n_modes=5, power=power)
     rot.fit(model)
     W1 = rot.data["norm1"].values
     W2 = rot.data["norm2"].values
@@ -672,11 +646,7 @@
     data2 = data1.copy() ** 2
     model = HilbertMCA(n_modes=5, standardize=True, use_coslat=use_coslat)
     model.fit(data1, data2, dim=dim)
-<<<<<<< HEAD
-    rot = ComplexMCARotator(n_modes=5, power=power)
-=======
-    rot = HilbertMCARotator(n_modes=5, power=power, squared_loadings=squared_loadings)
->>>>>>> be6664d0
+    rot = HilbertMCARotator(n_modes=5, power=power)
     rot.fit(model)
     scores1, scores2 = rot.scores()
     with pytest.raises(NotImplementedError):
@@ -859,13 +829,9 @@
     """Inverse transform produces an approximate reconstruction of the original data"""
     data1 = mock_data_array.copy()
     data2 = data1.copy() ** 2
-<<<<<<< HEAD
-    model = ComplexMCA(
+    model = HilbertMCA(
         n_modes=19, standardize=True, use_coslat=use_coslat, n_pca_modes="all"
     )
-=======
-    model = HilbertMCA(n_modes=19, standardize=True, use_coslat=use_coslat)
->>>>>>> be6664d0
     model.fit(data1, data2, dim=dim)
     scores1 = model.data["scores1"]
     scores2 = model.data["scores2"]
@@ -939,17 +905,11 @@
     # the other tests.
     data1 = mock_data_array.copy()
     data2 = data1.copy() ** 2
-<<<<<<< HEAD
-    model = ComplexMCA(
+    model = HilbertMCA(
         n_modes=10, standardize=True, use_coslat=use_coslat, use_pca=False
     )
     model.fit(data1, data2, dim=dim)
-    rot = ComplexMCARotator(n_modes=10, power=power)
-=======
-    model = HilbertMCA(n_modes=10, standardize=True, use_coslat=use_coslat)
-    model.fit(data1, data2, dim=dim)
-    rot = HilbertMCARotator(n_modes=10, power=power, squared_loadings=squared_loadings)
->>>>>>> be6664d0
+    rot = HilbertMCARotator(n_modes=10, power=power)
     rot.fit(model)
     scores1 = rot.data["scores1"]
     scores2 = rot.data["scores2"]
